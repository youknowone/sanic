--- conflicted
+++ resolved
@@ -65,22 +65,15 @@
         'parser', 'request', 'url', 'headers',
         # request config
         'request_handler', 'request_timeout', 'request_max_size',
-<<<<<<< HEAD
+        'request_class',
         # enable or disable access log / error log purpose
         'has_log_file',
-=======
-        'request_class',
->>>>>>> e5fdc7fd
         # connection management
         '_total_request_size', '_timeout_handler', '_last_communication_time')
 
     def __init__(self, *, loop, request_handler, error_handler,
                  signal=Signal(), connections=set(), request_timeout=60,
-<<<<<<< HEAD
-                 request_max_size=None, has_log_file=True):
-=======
-                 request_max_size=None, request_class=None):
->>>>>>> e5fdc7fd
+                 request_max_size=None, request_class=None, has_log_file=True):
         self.loop = loop
         self.transport = None
         self.request = None
@@ -364,11 +357,7 @@
           request_timeout=60, ssl=None, sock=None, request_max_size=None,
           reuse_port=False, loop=None, protocol=HttpProtocol, backlog=100,
           register_sys_signals=True, run_async=False, connections=None,
-<<<<<<< HEAD
-          signal=Signal(), has_log_file=True):
-=======
-          signal=Signal(), request_class=None):
->>>>>>> e5fdc7fd
+          signal=Signal(), request_class=None, has_log_file=True):
     """Start asynchronous HTTP Server on an individual process.
 
     :param host: Address to host on
@@ -393,11 +382,8 @@
     :param reuse_port: `True` for multiple workers
     :param loop: asyncio compatible event loop
     :param protocol: subclass of asyncio protocol class
-<<<<<<< HEAD
+    :param request_class: Request class to use
     :param has_log_file: disable/enable access log and error log
-=======
-    :param request_class: Request class to use
->>>>>>> e5fdc7fd
     :return: Nothing
     """
     if not run_async:
@@ -419,11 +405,8 @@
         error_handler=error_handler,
         request_timeout=request_timeout,
         request_max_size=request_max_size,
-<<<<<<< HEAD
+        request_class=request_class,
         has_log_file=has_log_file
-=======
-        request_class=request_class,
->>>>>>> e5fdc7fd
     )
 
     server_coroutine = loop.create_server(
