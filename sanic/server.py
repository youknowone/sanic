import asyncio
import logging
from inspect import isawaitable
from signal import SIGINT, SIGTERM

import httptools

try:
    import uvloop as async_loop
except ImportError:
    async_loop = asyncio

from .request import Request


class Signal:
    stopped = False


class HttpProtocol(asyncio.Protocol):
    __slots__ = (
        # event loop, connection
        'loop', 'transport', 'connections', 'signal',
        # request params
        'parser', 'request', 'url', 'headers',
        # request config
        'request_handler', 'request_timeout', 'request_max_size',
        # connection management
        '_total_request_size', '_timeout_handler')

    def __init__(self, *, loop, request_handler, signal=Signal(),
                 connections={}, request_timeout=60,
                 request_max_size=None):
        self.loop = loop
        self.transport = None
        self.request = None
        self.parser = None
        self.url = None
        self.headers = None
        self.signal = signal
        self.connections = connections
        self.request_handler = request_handler
        self.request_timeout = request_timeout
        self.request_max_size = request_max_size
        self._total_request_size = 0
        self._timeout_handler = None

        # -------------------------------------------- #

    # Connection
    # -------------------------------------------- #

    def connection_made(self, transport):
        self.connections[self] = True
        self._timeout_handler = self.loop.call_later(
            self.request_timeout, self.connection_timeout)
        self.transport = transport

    def connection_lost(self, exc):
        del self.connections[self]
        self._timeout_handler.cancel()
        self.cleanup()

    def connection_timeout(self):
        self.bail_out("Request timed out, connection closed")

        # -------------------------------------------- #

    # Parsing
    # -------------------------------------------- #

    def data_received(self, data):
        # Check for the request itself getting too large and exceeding
        # memory limits
        self._total_request_size += len(data)
        if self._total_request_size > self.request_max_size:
            return self.bail_out(
                "Request too large ({}), connection closed".format(
                    self._total_request_size))

        # Create parser if this is the first time we're receiving data
        if self.parser is None:
            assert self.request is None
            self.headers = []
            self.parser = httptools.HttpRequestParser(self)

        # Parse request chunk or close connection
        try:
            self.parser.feed_data(data)
        except httptools.parser.errors.HttpParserError as e:
            self.bail_out(
                "Invalid request data, connection closed ({})".format(e))

    def on_url(self, url):
        self.url = url

    def on_header(self, name, value):
        if name == b'Content-Length' and int(value) > self.request_max_size:
            return self.bail_out(
                "Request body too large ({}), connection closed".format(value))

        self.headers.append((name.decode(), value.decode('utf-8')))

    def on_headers_complete(self):
        self.request = Request(
            url_bytes=self.url,
            headers=dict(self.headers),
            version=self.parser.get_http_version(),
            method=self.parser.get_method().decode()
        )

    def on_body(self, body):
        self.request.body = body

    def on_message_complete(self):
        self.loop.create_task(
            self.request_handler(self.request, self.write_response))

    # -------------------------------------------- #
    # Responding
    # -------------------------------------------- #

    def write_response(self, response):
        try:
            keep_alive = self.parser.should_keep_alive() \
                            and not self.signal.stopped
            self.transport.write(
                response.output(
                    self.request.version, keep_alive, self.request_timeout))
            if not keep_alive:
                self.transport.close()
            else:
                self.cleanup()
        except Exception as e:
            self.bail_out(
                "Writing request failed, connection closed {}".format(e))

    def bail_out(self, message):
        logging.error(message)
        self.transport.close()

    def cleanup(self):
        self.parser = None
        self.request = None
        self.url = None
        self.headers = None
        self._total_request_size = 0

    def close_if_idle(self):
        """
        Close the connection if a request is not being sent or received
        :return: boolean - True if closed, false if staying open
        """
        if not self.parser:
            self.transport.close()
            return True
        return False


def serve(host, port, request_handler, after_start=None, before_stop=None,
          debug=False, request_timeout=60, sock=None,
          request_max_size=None, reuse_port=False):
    # Create Event Loop
    loop = async_loop.new_event_loop()
    asyncio.set_event_loop(loop)
    # I don't think we take advantage of this
    # And it slows everything waaayyy down
    # loop.set_debug(debug)

    connections = {}
    signal = Signal()
    server_coroutine = loop.create_server(lambda: HttpProtocol(
        loop=loop,
        connections=connections,
        signal=signal,
        request_handler=request_handler,
        request_timeout=request_timeout,
        request_max_size=request_max_size,
    ), host, port, reuse_port=reuse_port, sock=sock)
    try:
        http_server = loop.run_until_complete(server_coroutine)
    except Exception as e:
        logging.error("Unable to start server: {}".format(e))
        return

    # Run the on_start function if provided
    if after_start:
        result = after_start(loop)
        if isawaitable(result):
            loop.run_until_complete(result)

    # Register signals for graceful termination
    for _signal in (SIGINT, SIGTERM):
        loop.add_signal_handler(_signal, loop.stop)

    try:
        loop.run_forever()
    finally:
        logging.info("Stop requested, draining connections...")

        # Run the on_stop function if provided
        if before_stop:
            result = before_stop(loop)
            if isawaitable(result):
                loop.run_until_complete(result)

        # Wait for event loop to finish and all connections to drain
        http_server.close()
        loop.run_until_complete(http_server.wait_closed())

        # Complete all tasks on the loop
        signal.stopped = True
        for connection in connections.keys():
            connection.close_if_idle()

        while connections:
            loop.run_until_complete(asyncio.sleep(0.1))

<<<<<<< HEAD
        loop.close()
        logging.info("Server Stopped")
=======
        loop.close()
>>>>>>> 452438dc
<|MERGE_RESOLUTION|>--- conflicted
+++ resolved
@@ -216,9 +216,4 @@
         while connections:
             loop.run_until_complete(asyncio.sleep(0.1))
 
-<<<<<<< HEAD
-        loop.close()
-        logging.info("Server Stopped")
-=======
-        loop.close()
->>>>>>> 452438dc
+        loop.close()