import aiohttp
from sanic.log import log

HOST = '127.0.0.1'
PORT = 42101


async def local_request(method, uri, cookies=None, *args, **kwargs):
    url = 'http://{host}:{port}{uri}'.format(host=HOST, port=PORT, uri=uri)
    log.info(url)
    async with aiohttp.ClientSession(cookies=cookies) as session:
        async with getattr(session, method)(url, *args, **kwargs) as response:
            response.text = await response.text()
            response.body = await response.read()
            return response


def sanic_endpoint_test(app, method='get', uri='/', gather_request=True,
                        loop=None, debug=False, server_kwargs={},
                        *request_args, **request_kwargs):
    results = []
    exceptions = []

    if gather_request:
        @app.middleware
        def _collect_request(request):
            results.append(request)

    async def _collect_response(sanic, loop):
        try:
            response = await local_request(method, uri, *request_args,
                                           **request_kwargs)
            results.append(response)
        except Exception as e:
            exceptions.append(e)
        app.stop()

<<<<<<< HEAD
    app.run(host=HOST, debug=debug, port=PORT,
            after_start=_collect_response, loop=loop)
=======
    app.run(host=HOST, debug=debug, port=42101,
            after_start=_collect_response, loop=loop, **server_kwargs)
>>>>>>> 4ccc782e

    if exceptions:
        raise ValueError("Exception during request: {}".format(exceptions))

    if gather_request:
        try:
            request, response = results
            return request, response
        except:
            raise ValueError(
                "Request and response object expected, got ({})".format(
                    results))
    else:
        try:
            return results[0]
        except:
            raise ValueError(
                "Request object expected, got ({})".format(results))<|MERGE_RESOLUTION|>--- conflicted
+++ resolved
@@ -35,13 +35,8 @@
             exceptions.append(e)
         app.stop()
 
-<<<<<<< HEAD
     app.run(host=HOST, debug=debug, port=PORT,
-            after_start=_collect_response, loop=loop)
-=======
-    app.run(host=HOST, debug=debug, port=42101,
             after_start=_collect_response, loop=loop, **server_kwargs)
->>>>>>> 4ccc782e
 
     if exceptions:
         raise ValueError("Exception during request: {}".format(exceptions))
