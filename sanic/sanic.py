<<<<<<< HEAD
import logging
import asyncio
=======
from asyncio import get_event_loop
>>>>>>> 452438dc
from inspect import isawaitable
from multiprocessing import Process, Event
from signal import signal, SIGTERM, SIGINT
from time import sleep
from traceback import format_exc

from .config import Config
from .exceptions import Handler
from .response import HTTPResponse
from .router import Router
from .server import serve
from .exceptions import ServerError


class Sanic:
    def __init__(self, name, router=None, error_handler=None):
        self.name = name
        self.router = router or Router()
        self.error_handler = error_handler or Handler(self)
        self.config = Config()
        self.request_middleware = []
        self.response_middleware = []
        self.blueprints = {}
        self._blueprint_order = []

    # -------------------------------------------------------------------- #
    # Registration
    # -------------------------------------------------------------------- #

    # Decorator
    def route(self, uri, methods=None):
        """
        Decorates a function to be registered as a route
        :param uri: path of the URL
        :param methods: list or tuple of methods allowed
        :return: decorated function
        """

        def response(handler):
            self.router.add(uri=uri, methods=methods, handler=handler)
            return handler

        return response

    # Decorator
    def exception(self, *exceptions):
        """
        Decorates a function to be registered as a route
        :param uri: path of the URL
        :param methods: list or tuple of methods allowed
        :return: decorated function
        """

        def response(handler):
            for exception in exceptions:
                self.error_handler.add(exception, handler)
            return handler

        return response

    # Decorator
    def middleware(self, *args, **kwargs):
        """
        Decorates and registers middleware to be called before a request
        can either be called as @app.middleware or @app.middleware('request')
        """
        attach_to = 'request'

        def register_middleware(middleware):
            if attach_to == 'request':
                self.request_middleware.append(middleware)
            if attach_to == 'response':
                self.response_middleware.append(middleware)
            return middleware

        # Detect which way this was called, @middleware or @middleware('AT')
        if len(args) == 1 and len(kwargs) == 0 and callable(args[0]):
            return register_middleware(args[0])
        else:
            attach_to = args[0]
            return register_middleware

    def register_blueprint(self, blueprint, **options):
        """
        Registers a blueprint on the application.
        :param blueprint: Blueprint object
        :param options: option dictionary with blueprint defaults
        :return: Nothing
        """
        if blueprint.name in self.blueprints:
            assert self.blueprints[blueprint.name] is blueprint, \
                'A blueprint with the name "%s" is already registered.  ' \
                'Blueprint names must be unique.' % \
                (blueprint.name,)
        else:
            self.blueprints[blueprint.name] = blueprint
            self._blueprint_order.append(blueprint)
        blueprint.register(self, options)

    # -------------------------------------------------------------------- #
    # Request Handling
    # -------------------------------------------------------------------- #

    async def handle_request(self, request, response_callback):
        """
        Takes a request from the HTTP Server and returns a response object to
        be sent back The HTTP Server only expects a response object, so
        exception handling must be done here
        :param request: HTTP Request object
        :param response_callback: Response function to be called with the
        response as the only argument
        :return: Nothing
        """
        try:
            # Middleware process_request
            response = False
            # The if improves speed.  I don't know why
            if self.request_middleware:
                for middleware in self.request_middleware:
                    response = middleware(request)
                    if isawaitable(response):
                        response = await response
                    if response:
                        break

            # No middleware results
            if not response:
                # Fetch handler from router
                handler, args, kwargs = self.router.get(request)
                if handler is None:
                    raise ServerError(
                        ("'None' was returned while requesting a "
                         "handler from the router"))

                # Run response handler
                response = handler(request, *args, **kwargs)
                if isawaitable(response):
                    response = await response

                # Middleware process_response
                if self.response_middleware:
                    for middleware in self.response_middleware:
                        _response = middleware(request, response)
                        if isawaitable(_response):
                            _response = await _response
                        if _response:
                            response = _response
                            break

        except Exception as e:
            try:
                response = self.error_handler.response(request, e)
                if isawaitable(response):
                    response = await response
            except Exception as e:
                if self.debug:
                    response = HTTPResponse(
                        "Error while handling error: {}\nStack: {}".format(
                            e, format_exc()))
                else:
                    response = HTTPResponse(
                        "An error occured while handling an error")

        response_callback(response)

    # -------------------------------------------------------------------- #
    # Execution
    # -------------------------------------------------------------------- #

    def run(self, host="127.0.0.1", port=8000, debug=False, after_start=None,
            before_stop=None, sock=None, workers=1):
        """
        Runs the HTTP Server and listens until keyboard interrupt or term
        signal. On termination, drains connections before closing.
        :param host: Address to host on
        :param port: Port to host on
        :param debug: Enables debug output (slows server)
        :param after_start: Function to be executed after the server starts
        listening
        :param before_stop: Function to be executed when a stop signal is
        received before it is respected
        :param sock: Socket for the server to accept connections from
        :param workers: Number of processes
        received before it is respected
        :return: Nothing
        """
        self.error_handler.debug = True
        self.debug = debug

        server_settings = {
            'host': host,
            'port': port,
            'sock': sock,
            'debug': debug,
            'request_handler': self.handle_request,
            'request_timeout': self.config.REQUEST_TIMEOUT,
            'request_max_size': self.config.REQUEST_MAX_SIZE,
        }

        if debug:
            logging.setLevel(logging.DEBUG)
        logging.debug(self.config.LOGO)

        # Serve
        logging.info('Goin\' Fast @ http://{}:{}'.format(host, port))

        try:
            if workers == 1:
                server_settings['after_start'] = after_start
                server_settings['before_stop'] = before_stop
                serve(**server_settings)
            else:
                log.info('Spinning up {} workers...'.format(workers))

                self.serve_multiple(server_settings, workers)

        except Exception as e:
            logging.exception(
                'Experienced exception while trying to serve: {}'.format(e))
            pass

        log.info("Server Stopped")

    def stop(self):
        """
        This kills the Sanic
        """
        get_event_loop().stop()

    @staticmethod
    def serve_multiple(server_settings, workers, stop_event=None):
        """
        Starts multiple server processes simultaneously.  Stops on interrupt
        and terminate signals, and drains connections when complete.
        :param server_settings: kw arguments to be passed to the serve function
        :param workers: number of workers to launch
        :param stop_event: if provided, is used as a stop signal
        :return:
        """
        server_settings['reuse_port'] = True

        # Create a stop event to be triggered by a signal
        if not stop_event:
            stop_event = Event()
        signal(SIGINT, lambda s, f: stop_event.set())
        signal(SIGTERM, lambda s, f: stop_event.set())

        processes = []
        for w in range(workers):
            process = Process(target=serve, kwargs=server_settings)
            process.start()
            processes.append(process)

        # Infinitely wait for the stop event
        try:
            while not stop_event.is_set():
                sleep(0.3)
        except:
            pass

        log.info('Spinning down workers...')
        for process in processes:
            process.terminate()
        for process in processes:
            process.join()<|MERGE_RESOLUTION|>--- conflicted
+++ resolved
@@ -1,9 +1,5 @@
-<<<<<<< HEAD
 import logging
-import asyncio
-=======
 from asyncio import get_event_loop
->>>>>>> 452438dc
 from inspect import isawaitable
 from multiprocessing import Process, Event
 from signal import signal, SIGTERM, SIGINT
@@ -216,7 +212,7 @@
                 server_settings['before_stop'] = before_stop
                 serve(**server_settings)
             else:
-                log.info('Spinning up {} workers...'.format(workers))
+                logging.info('Spinning up {} workers...'.format(workers))
 
                 self.serve_multiple(server_settings, workers)
 
@@ -225,7 +221,7 @@
                 'Experienced exception while trying to serve: {}'.format(e))
             pass
 
-        log.info("Server Stopped")
+        logging.info("Server Stopped")
 
     def stop(self):
         """
@@ -264,7 +260,7 @@
         except:
             pass
 
-        log.info('Spinning down workers...')
+        logging.info('Spinning down workers...')
         for process in processes:
             process.terminate()
         for process in processes:
