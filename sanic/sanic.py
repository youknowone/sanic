--- conflicted
+++ resolved
@@ -1,13 +1,10 @@
-<<<<<<< HEAD
 import asyncio
 from inspect import isawaitable
 from traceback import format_exc
-from types import FunctionType
 
 from .config import Config
 from .exceptions import Handler
 from .log import log, logging
-from .middleware import Middleware
 from .response import HTTPResponse
 from .router import Router
 from .server import serve
@@ -64,7 +61,6 @@
         Decorates and registers middleware to be called before a request
         can either be called as @app.middleware or @app.middleware('request')
         """
-        middleware = None
         attach_to = 'request'
 
         def register_middleware(middleware):
@@ -81,11 +77,6 @@
             attach_to = args[0]
             return register_middleware
 
-        if isinstance(middleware, FunctionType):
-            middleware = Middleware(process_request=middleware)
-
-        return middleware
-
     # -------------------------------------------------------------------- #
     # Request Handling
     # -------------------------------------------------------------------- #
@@ -98,27 +89,31 @@
         :param response_callback: Response function to be called with the response as the only argument
         :return: Nothing
         """
+
+        response = HTTPResponse()
+
         try:
             # Middleware process_request
-            response = False
+            _response = False
             # The if improves speed.  I don't know why
             if self.request_middleware:
                 for middleware in self.request_middleware:
-                    response = middleware(request)
-                    if isawaitable(response):
-                        response = await response
-                    if response:
+                    _response = middleware(request, response)
+                    if isawaitable(_response):
+                        _response = await _response
+                    if _response:
+                        response = _response
                         break
 
             # No middleware results
-            if not response:
+            if not _response:
                 # Fetch handler from router
                 handler, args, kwargs = self.router.get(request)
                 if handler is None:
                     raise ServerError("'None' was returned while requesting a handler from the router")
 
                 # Run response handler
-                response = handler(request, *args, **kwargs)
+                response = handler(request, response, *args, **kwargs)
                 if isawaitable(response):
                     response = await response
 
@@ -132,9 +127,9 @@
                             response = _response
                             break
 
-        except Exception as e:
+        except Exception as exception:
             try:
-                response = self.error_handler.response(request, e)
+                response = self.error_handler.response(request, response, exception)
                 if isawaitable(response):
                     response = await response
             except Exception as e:
@@ -188,197 +183,4 @@
         """
         This kills the Sanic
         """
-        asyncio.get_event_loop().stop()
-=======
-import asyncio
-from inspect import isawaitable
-from traceback import format_exc
-from types import FunctionType
-
-from .config import Config
-from .exceptions import Handler
-from .log import log, logging
-from .middleware import Middleware
-from .response import HTTPResponse, Response
-from .router import Router
-from .server import serve
-from .exceptions import ServerError
-
-
-class Sanic:
-    def __init__(self, name, router=None, error_handler=None):
-        self.name = name
-        self.router = router or Router()
-        self.router = router or Router()
-        self.error_handler = error_handler or Handler(self)
-        self.config = Config()
-        self.request_middleware = []
-        self.response_middleware = []
-
-    # -------------------------------------------------------------------- #
-    # Registration
-    # -------------------------------------------------------------------- #
-
-    # Decorator
-    def route(self, uri, methods=None):
-        """
-        Decorates a function to be registered as a route
-        :param uri: path of the URL
-        :param methods: list or tuple of methods allowed
-        :return: decorated function
-        """
-
-        def response(handler):
-            self.router.add(uri=uri, methods=methods, handler=handler)
-            return handler
-
-        return response
-
-    # Decorator
-    def exception(self, *exceptions):
-        """
-        Decorates a function to be registered as a route
-        :param uri: path of the URL
-        :param methods: list or tuple of methods allowed
-        :return: decorated function
-        """
-
-        def response(handler):
-            for exception in exceptions:
-                self.error_handler.add(exception, handler)
-            return handler
-
-        return response
-
-    # Decorator
-    def middleware(self, *args, **kwargs):
-        """
-        Decorates and registers middleware to be called before a request
-        can either be called as @app.middleware or @app.middleware('request')
-        """
-        middleware = None
-        attach_to = 'request'
-
-        def register_middleware(middleware):
-            if attach_to == 'request':
-                self.request_middleware.append(middleware)
-            if attach_to == 'response':
-                self.response_middleware.append(middleware)
-            return middleware
-
-        # Detect which way this was called, @middleware or @middleware('AT')
-        if len(args) == 1 and len(kwargs) == 0 and callable(args[0]):
-            return register_middleware(args[0])
-        else:
-            attach_to = args[0]
-            return register_middleware
-
-        if isinstance(middleware, FunctionType):
-            middleware = Middleware(process_request=middleware)
-
-        return middleware
-
-    # -------------------------------------------------------------------- #
-    # Request Handling
-    # -------------------------------------------------------------------- #
-
-    async def handle_request(self, request, response_callback):
-        """
-        Takes a request from the HTTP Server and returns a response object to be sent back
-        The HTTP Server only expects a response object, so exception handling must be done here
-        :param request: HTTP Request object
-        :param response_callback: Response function to be called with the response as the only argument
-        :return: Nothing
-        """
-        try:
-            # Middleware process_request
-            response = False
-            # The if improves speed.  I don't know why
-            if self.request_middleware:
-                for middleware in self.request_middleware:
-                    response = middleware(request)
-                    if isawaitable(response):
-                        response = await response
-                    if response:
-                        break
-
-            # No middleware results
-            if not response:
-                # Fetch handler from router
-                handler, args, kwargs = self.router.get(request)
-                if handler is None:
-                    raise ServerError("'None' was returned while requesting a handler from the router")
-
-                # Run response handler
-                response = handler(request, Response(), *args, **kwargs)
-                if isawaitable(response):
-                    response = await response
-
-                # Middleware process_response
-                if self.response_middleware:
-                    for middleware in self.response_middleware:
-                        _response = middleware(request, response)
-                        if isawaitable(_response):
-                            _response = await _response
-                        if _response:
-                            response = _response
-                            break
-
-        except Exception as e:
-            try:
-                response = self.error_handler.response(request, e)
-                if isawaitable(response):
-                    response = await response
-            except Exception as e:
-                if self.debug:
-                    response = HTTPResponse("Error while handling error: {}\nStack: {}".format(e, format_exc()))
-                else:
-                    response = HTTPResponse("An error occured while handling an error")
-
-        response_callback(response)
-
-    # -------------------------------------------------------------------- #
-    # Execution
-    # -------------------------------------------------------------------- #
-
-    def run(self, host="127.0.0.1", port=8000, debug=False, after_start=None, before_stop=None):
-        """
-        Runs the HTTP Server and listens until keyboard interrupt or term signal.
-        On termination, drains connections before closing.
-        :param host: Address to host on
-        :param port: Port to host on
-        :param debug: Enables debug output (slows server)
-        :param after_start: Function to be executed after the server starts listening
-        :param before_stop: Function to be executed when a stop signal is received before it is respected
-        :return: Nothing
-        """
-        self.error_handler.debug = True
-        self.debug = debug
-
-        if debug:
-            log.setLevel(logging.DEBUG)
-        log.debug(self.config.LOGO)
-
-        # Serve
-        log.info('Goin\' Fast @ http://{}:{}'.format(host, port))
-
-        try:
-            serve(
-                host=host,
-                port=port,
-                debug=debug,
-                after_start=after_start,
-                before_stop=before_stop,
-                request_handler=self.handle_request,
-                request_timeout=self.config.REQUEST_TIMEOUT,
-                request_max_size=self.config.REQUEST_MAX_SIZE,
-            )
-        except:
-            pass
-
-    def stop(self):
-        """
-        This kills the Sanic
-        """
-        asyncio.get_event_loop().stop()
->>>>>>> 22e04f6b
+        asyncio.get_event_loop().stop()